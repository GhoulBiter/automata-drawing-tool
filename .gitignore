--- conflicted
+++ resolved
@@ -1,11 +1,7 @@
 __pycache__
 
-<<<<<<< HEAD
-outputs*
-=======
 outputs/
 outputs_1/
 
->>>>>>> d6ffdecd
 nfa_generation.log
 input.yaml